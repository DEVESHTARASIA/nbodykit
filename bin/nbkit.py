--- conflicted
+++ resolved
@@ -59,46 +59,25 @@
     kwargs['description'] = desc
     kwargs['fromfile_prefix_chars'] = '@'
     kwargs['formatter_class'] = argparse.ArgumentDefaultsHelpFormatter
-<<<<<<< HEAD
     kwargs['preparse_from_config'] = ['output']
     parser = ArgumentParser("nbkit", add_help=False, **kwargs)
-=======
-    parser = argparse.ArgumentParser(**kwargs)
-        
-    # add the subparsers for each `Algorithm` plugin
-    subparsers = parser.add_subparsers(dest='algorithm_name')
-    for s in valid_algorithms:
-        
-        # make a subparser for this sub-command
-        subparser = subparsers.add_parser(s)
-        
-        # make the subparser the same as the algorithm parser
-        p = getattr(algorithms, s).parser
-        subparser.__dict__ = p.__dict__
-        subparser.__class__ = p.__class__
->>>>>>> 5def2cde
+
         
     parser.add_argument('-o', '--output', help='the string specifying the output')
     parser.add_argument(dest='algorithm_name', choices=valid_algorithms)
     parser.add_argument('-h', '--help', action=HelpAction)
     
     # parse
-<<<<<<< HEAD
     ns, args = parser.parse_known_args()
     if 'output' not in ns:
         raise ValueError("argument -o/--output is required")
     
-=======
-    ns = parser.parse_args()
-
->>>>>>> 5def2cde
     # initialize the algorithm and run
     alg = Algorithm.create([ns.algorithm_name] + args, MPI.COMM_WORLD)
     result = alg.run()
     
     # save the output
     alg.save(ns.output, result) 
-    
-    
+       
 if __name__ == '__main__':
     main()
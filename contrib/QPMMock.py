--- conflicted
+++ resolved
@@ -115,10 +115,6 @@
                         pos[:,i] *= self.qpar
                     else:
                         pos[:,i] *= self.qperp
-<<<<<<< HEAD
-                        self.BoxSize[i] *= self.qperp
-=======
->>>>>>> 83b633c0
 
         layout = pm.decompose(pos)
         tpos = layout.exchange(pos)

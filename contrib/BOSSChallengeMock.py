--- conflicted
+++ resolved
@@ -33,11 +33,7 @@
     qperp = 1.0
     
     def __init__(self, d):
-<<<<<<< HEAD
-        super(BOSSChallengeMockPainter, self).__init__(d)
-=======
         super(BOSSChallengeMockDataSource, self).__init__(d)
->>>>>>> 079f3c4a
         
         # rescale the box size, if scaled = True
         if self.scaled:

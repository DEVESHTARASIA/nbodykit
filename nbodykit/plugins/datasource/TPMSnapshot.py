--- conflicted
+++ resolved
@@ -9,7 +9,12 @@
     plugin_name = "TPMSnapshot"
     
     def __init__(self, path, BoxSize, rsd=None, bunchsize=4*1024*1024):
-        pass
+        if self.comm.rank == 0:
+            datastorage = files.DataStorage(self.path, files.TPMSnapshotFile)
+            self.TotalLength = sum(datastorage.npart)
+        else:
+            self.TotalLength = None
+        self.TotalLength = self.comm.bcast(self.TotalLength)
 
     @classmethod
     def register(cls):
@@ -19,22 +24,6 @@
         s.add_argument("path", type=str, help="the file path to load the data from")
         s.add_argument("BoxSize", type=cls.BoxSizeParser,
             help="the size of the isotropic box, or the sizes of the 3 box dimensions")
-<<<<<<< HEAD
-        s.add_argument("rsd", choices="xyz", help="direction to do redshift distortion")
-        s.add_argument("bunchsize", type=int, help="number of particles to read per rank in a bunch")
-=======
-        h.add_argument("-rsd", 
-            choices="xyz", default=None, help="direction to do redshift distortion")
-        h.add_argument("-bunchsize", type=int, 
-                default=1024*1024*4, help="number of particles to read per rank in a bunch")
-    def finalize_attributes(self):
-        if self.comm.rank == 0:
-            datastorage = files.DataStorage(self.path, files.TPMSnapshotFile)
-            self.TotalLength = sum(datastorage.npart)
-        else:
-            self.TotalLength = None
-        self.TotalLength = self.comm.bcast(self.TotalLength)
->>>>>>> c86bbc5c
 
     def read(self, columns, stats, full=False):
         """ read data in parallel. if Full is True, neglect bunchsize. """
@@ -80,5 +69,3 @@
                 P['Position'][:, dir] %= self.BoxSize[dir]
 
             yield [P[key] for key in columns]
-
-#------------------------------------------------------------------------------
--- conflicted
+++ resolved
@@ -23,11 +23,7 @@
     def __init__(self, path, names, unit_sphere=False, 
                     usecols=None, sky_cols=['ra','dec'], z_col='z', 
                     weight_col=None, degrees=False, select=None, bunchsize=4*1024*1024):       
-<<<<<<< HEAD
 
-=======
-                    
->>>>>>> 44386f2d
         # setup the cosmology
         if not self.unit_sphere:
             if self.cosmo is None:
@@ -36,12 +32,9 @@
             # sample the cosmology's comoving distance
             self.cosmo.sample('comoving_distance', numpy.logspace(-5, 1, 1024))
         else:
-<<<<<<< HEAD
             # unit sphere fits in box of size L = 2
             self.BoxSize = numpy.array([2., 2., 2.])
-=======
-            self.BoxSize = numpy.ones(3) # unit box
->>>>>>> 44386f2d
+
   
     @classmethod
     def register(cls):
@@ -84,11 +77,7 @@
         z = r*numpy.sin(dec)
         return numpy.vstack([x,y,z]).T
         
-<<<<<<< HEAD
     def read(self, columns, full=False):  
-=======
-    def read(self, columns, stats, full=False):        
->>>>>>> 44386f2d
         try:
             import pandas as pd
         except:

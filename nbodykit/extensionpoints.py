"""
    Declare PluginMount and various extention points.

    To define a Plugin, 

    1. subclass from the extension point class
    2. define a class method `register`, that calls add_argument
       to kls.parser.
    3. define a plugin_name member.

    To define an ExtensionPoint,

    1. add a class decorator @ExtensionPoint
    
"""

import numpy
# MPI will be required because
# a plugin instance will be created for a MPI communicator.
from mpi4py import MPI

from nbodykit.plugins import HelpFormatterColon, ArgumentParser
from argparse import Namespace

import sys
import contextlib

algorithms = Namespace()
datasources = Namespace()
painters = Namespace()
transfers = Namespace()
mstorages = Namespace()

class PluginInterface(object):
    """ 
    The basic interface of a plugin 
    """
    @classmethod
    def register(kls):
        raise NotImplementedError

    def finalize_attributes(self):
        # override to finalize the attributes based on parsed attributes.
        pass

    def __eq__(self, other):
        return self.string == other.string

    def __ne__(self, other):
        return self.string != other.string

    def __init__(self, comm, **kwargs):
        self.comm = comm

        # FIXME: set unique string by default
        # directly created object does not have a string!
        self.string = str(id(self)) 

        argnames = set([action.dest for action in self.parser._actions])
        missing = []
        d = {}

        for argname in list(argnames):
            if argname not in kwargs:
                if not action.required:
                    d[argname] = action.default
                else:
                    missing += argname 
            else:
                d[argname] = kwargs[argname]
            argnames.remove(argname)

        if len(missing):
            raise ValueError("Missing arguments : %s " % str(missing))
        if len(argnames):
            raise ValueError("Extra arguments : %s " % str(argnames))

        self.__dict__.update(kwargs)

def ExtensionPoint(registry):
    """ Declares a class as an extension point, registering to registry """
    def wrapped(cls):
        return add_metaclass(PluginMount, registry)(cls)
    return wrapped

class PluginMount(type):
    """ Metaclass for an extension point that provides
        the methods to manage
        plugins attached to the extension point.
    """
    def __new__(cls, name, bases, attrs):
        # for python 2, ensure extension points are objects
        # this is important for python 3 compatibility.
        if len(bases) == 0:
            bases = (object,)
        # Only add PluginInterface to the ExtensionPoint,
        # such that Plugins will inherit from this.
        if len(bases) == 1 and bases[0] is object:
            bases = (PluginInterface,)
        return type.__new__(cls, name, bases, attrs)

    def __init__(cls, name, bases, attrs):

        # only executes when processing the mount point itself.
        if not hasattr(cls, 'plugins'):
            cls.plugins = {}
        # called for each plugin, which already has 'plugins' list
        else:
            if not hasattr(cls, 'plugin_name'):
                raise RuntimeError("Plugin class must carry a plugin_name.")
            
            # register, if this plugin isn't yet
            if cls.plugin_name not in cls.plugins:
                # add a commandline argument parser for each plugin
                # NOTE: we don't want every plugin to preparse sys.argv
                # so set args = ()
                cls.parser = ArgumentParser(cls.plugin_name, 
                                            usage=None, 
                                            add_help=False, 
                                            args=(),
                                            formatter_class=HelpFormatterColon)

                # track names of classes
                cls.plugins[cls.plugin_name] = cls
            
                # store as part of the algorithms namespace
                setattr(cls.registry, cls.plugin_name, cls)

                # try to call register class method
                if hasattr(cls, 'register'):
                    cls.register()

                # set the class documentation automatically
                doc = cls.__doc__
                if doc is not None:
                    cls.__doc__ += "\n\n"+cls.parser.format_help()
                else:
                    cls.__doc__ = cls.parser.format_help()

    def create(kls, argv, comm=None): 
        """ Instantiate a plugin from this extension point,
            based on the cmdline string. The arguments in string
            will be parsed and the attributes of the instance will
            be populated.

            Parameters
            ----------
            argv: list of strings
                The first field specifies the type of the plugin
                to create.
                The reset depends on the type of the plugin.

            comm: MPI.Comm or None
                The communicator this plugin is instantialized for.
                if None, MPI.COMM_WORLD is assumed.

            Notes
            -----
            2nd stage parsing: A plugin can override 
            `finalize_attribute` to finalize the
            attribute values based on currently parsed attribute values.

            The `comm` attribute stores the communicator for which 
            this plugin is instantialized.

        """
        klass = kls.plugins[argv[0]]
        
        ns = klass.parser.parse_args(argv[1:])
        if comm is None:
            comm = MPI.COMM_WORLD

        self = klass(comm, **vars(ns))
        self.string = str(argv)
        self.finalize_attributes()
        return self

    def format_help(kls):
        
        rt = []
        for k in kls.plugins:
            rt.append(kls.plugins[k].parser.format_help())

        if not len(rt):
            return "No available Plugins registered at %s" % kls.__name__
        else:
            return '\n'.join(rt)

# copied from six
def add_metaclass(metaclass, registry):
    """Class decorator for creating a class with a metaclass."""
    def wrapper(cls):
        orig_vars = cls.__dict__.copy()
        slots = orig_vars.get('__slots__')
        if slots is not None:
            if isinstance(slots, str):
                slots = [slots]
            for slots_var in slots:
                orig_vars.pop(slots_var)
        orig_vars.pop('__dict__', None)
        orig_vars.pop('__weakref__', None)
        orig_vars['registry'] = registry
        return metaclass(cls.__name__, cls.__bases__, orig_vars)
    return wrapper

@ExtensionPoint(transfers)
class Transfer:
    """
    Mount point for plugins which apply a k-space transfer function
    to the Fourier transfrom of a datasource field
    
    Plugins implementing this reference should provide the following 
    attributes:

    plugin_name : str
        class attribute giving the name of the subparser which 
        defines the necessary command line arguments for the plugin
    
    register : classmethod
        A class method taking no arguments that adds a subparser
        and the necessary command line arguments for the plugin
    
    __call__ : method
        function that will apply the transfer function to the complex array
    """
    def __call__(self, pm, complex):
        """ 
        Apply the transfer function to the complex field
        
        Parameters
        ----------
        pm : ParticleMesh
            the particle mesh object which holds possibly useful
            information, i.e, `w` or `k` arrays
        complex : array_like
            the complex array to apply the transfer to
        """
        raise NotImplementedError

    @classmethod
    def fromstring(kls, string, comm=None): 
        argv = string.split(':')
        return kls.create(argv, comm)

@ExtensionPoint(datasources)
class DataSource:
    """
    Mount point for plugins which refer to the reading of input files 
    and the subsequent painting of those fields.

    Plugins implementing this reference should provide the following 
    attributes:

    plugin_name : str
        class attribute giving the name of the subparser which 
        defines the necessary command line arguments for the plugin
    
    register : classmethod
        A class method taking no arguments that adds a subparser
        and the necessary command line arguments for the plugin
    
    readall: method
        A method that performs the reading of the field. This method
        reads in the full data set. It shall
        returns the position (in 0 to BoxSize) and velocity (in the
        same units as position). This method is called by the default
        read method on the root rank for reading small data sets.

    read: method
        A method that performs the reading of the field. It shall
        returns the position (in 0 to BoxSize) and velocity (in the
        same units as position), in chunks as an iterator. The
        default behavior is to use Rank 0 to read in the full data
        and yield an empty data. 

    """
    
    @staticmethod
    def BoxSizeParser(value):
        """
        Parse a string of either a single float, or 
        a space-separated string of 3 floats, representing 
        a box size. Designed to be used by the DataSource plugins
        
        Returns
        -------
        BoxSize : array_like
            an array of size 3 giving the box size in each dimension
        """
        boxsize = numpy.empty(3, dtype='f8')
        sizes = [float(i) for i in value.split()]
        if len(sizes) == 1: sizes = sizes[0]
        boxsize[:] = sizes
        return boxsize

    def readall(self, columns):
        """ Override to provide a method to read in all data at once,
            uncollectively. 

            Notes
            -----

            This function will be called by the default 'read' function
            on the root rank to read in the data set.
            The intention is to reduce the complexity of implementing a
            simple and small data source.
            
        """
        raise NotImplementedError

    def read(self, columns, stat, full=False):
        """ 
            Yield the data in the columns. If full is True, read all
            particles in one run; otherwise try to read in chunks.

            Override this function for complex, large data sets. The read
            operation shall be collective, each yield generates different
            sections of the datasource.

            On every iteration `stat` shall be updated with the global 
            statistics. Current keys are `Ntot`.
            
        """
        if self.comm.rank == 0:
            
            # make sure we have at least one column to read
            if not len(columns):
                raise RuntimeError("DataSource::read received no columns to read")
            
            data = self.readall(columns)    
            shape_and_dtype = [(d.shape, d.dtype) for d in data]
            Ntot = len(data[0]) # columns has to have length >= 1, or we crashed already
            
            # make sure the number of rows in each column read is equal
            if not all(len(d) == Ntot for d in data):
                raise RuntimeError("column length mismatch in DataSource::read")
        else:
            shape_and_dtype = None
            Ntot = None
        shape_and_dtype = self.comm.bcast(shape_and_dtype)
        stat['Ntot'] = self.comm.bcast(Ntot)

        if self.comm.rank != 0:
            data = [
                numpy.empty(0, dtype=(dtype, shape[1:]))
                for shape,dtype in shape_and_dtype
            ]

        yield data 

    @classmethod
    def fromstring(kls, string, comm=None): 
        argv = string.split(':')
        return kls.create(argv, comm)



@ExtensionPoint(painters)
class Painter:
    """
    Mount point for plugins which refer to the painting of input files.

    Plugins implementing this reference should provide the following 
    attributes:

    plugin_name : str
        class attribute giving the name of the subparser which 
        defines the necessary command line arguments for the plugin
    
    register : classmethod
        A class method taking no arguments that adds a subparser
        and the necessary command line arguments for the plugin
    
    paint : method
        A method that performs the painting of the field.

    """
    
    def paint(self, pm, datasource):
        """ 
            Paint from a data source. It shall loop over self.read_and_decompose(...)
            and paint the data in chunks.
        """
        raise NotImplementedError

    def read_and_decompose(self, pm, datasource, columns, stats):

        assert 'Position' in columns
        assert pm.comm == self.comm # pm must be from the same communicator!

        for data in datasource.read(columns, stats, full=False):
            data = dict(zip(columns, data))
            position = data['Position']

            layout = pm.decompose(position)

            for c in list(data.keys()):
                data[c] = layout.exchange(data[c])
                
            yield [data[c] for c in columns]

    @classmethod
    def fromstring(kls, string, comm=None): 
        argv = string.split(':')
        return kls.create(argv, comm)



@ExtensionPoint(mstorages)
class MeasurementStorage:

    plugin_name = None
    klasses = {}

    def __init__(self, path):
        self.path = path

    @classmethod
    def add_storage_klass(kls, klass):
        kls.klasses[klass.plugin_name] = klass

    @classmethod
    def new(kls, dim, path):
        klass = kls.klasses[dim]
        obj = klass(path)
        return obj
        
    @contextlib.contextmanager
    def open(self):
        if self.path and self.path != '-':
            ff = open(self.path, 'wb')
        else:
            ff = sys.stdout
            
        try:
            yield ff
        finally:
            if ff is not sys.stdout:
                ff.close()

    def write(self, cols, data, **meta):
        return NotImplemented


#------------------------------------------------------------------------------
# plugin classes implementing `Algorithm`        
#------------------------------------------------------------------------------
<<<<<<< HEAD
@ExtensionPoint(algorithms)
=======
import inspect
from nbodykit.plugins import ArgumentParser as PluginArgumentParser

class AlgorithmPluginInterface(object):
    """ 
    The basic interface for the `Algorithm` plugin 
    """ 
    @classmethod
    def _set_parser_defaults(cls):
        """
        Set the default values of the parser using any default
        values for keywords in the class `__init__` signature
        """
        # inspect the __init__ function
        args, varargs, varkw, defaults = inspect.getargspec(cls.__init__)
        
        if defaults:
            default_names = args[-len(defaults):]
            for action in cls.parser._actions:
                if action.dest in default_names:
                    i = default_names.index(action.dest)
                    action.default = defaults[i]
    
    @classmethod
    def _namespace_to_args(cls, ns_dict):
        """
        Convert the input namespace to the necessary args and kwargs
        needed to initialize the class
        """
        # inspect the __init__ function
        args, varargs, varkw, defaults = inspect.getargspec(cls.__init__)
        
        # only named arguments/keywords at the moment
        if varargs is not None or varkw is not None:
            name = cls.__name__
            raise ValueError("class `%s` requires named arguments and keywords only" %name)
        
        # determine the required arguments
        args = args[1:] # remove 'self'
        if defaults:
            required = args[:-len(defaults)]
        else:
            required = args
        
        # check for the comm!
        if required[0] != 'comm':
            raise ValueError("first positional argument for any algorithm must be `comm` to hold MPI communicator")
            
        # crash if we are missing any
        if not all(p in ns_dict for p in required):
            name = cls.__name__
            missing = set(required).difference(ns_dict)
            missing = "(%s)" % ", ".join("'%s'" %k for k in missing)
            raise ValueError("missing parameters needed to initialize class `%s`: %s" %(name, missing))
            
        # get the args, kwargs to pass to __init__
        fargs = tuple(ns_dict[p] for p in required)
        fkwargs = {}
        if defaults:
            for i, p in enumerate(defaults):
                name = args[-len(defaults)+i]
                fkwargs[name] = ns_dict.get(name, defaults[i])
            
        return fargs, fkwargs
    
    @classmethod
    def register(cls):
        raise NotImplementedError
        
    @classmethod 
    def print_help(cls):
        return cls.parser.print_help()
    
algorithms = Namespace()

class AlgorithmPluginMount(type):
    """ Metaclass for an extension point that provides
        the methods to manage
        plugins attached to the extension point.
    """
    def __new__(cls, name, bases, attrs):
        # for python 2, ensure extension points are objects
        # this is important for python 3 compatibility.
        if len(bases) == 0:
            bases = (object,)
        # Only add PluginInterface to the ExtensionPoint,
        # such that Plugins will inherit from this.
        if len(bases) == 1 and bases[0] is object:
            bases = (AlgorithmPluginInterface,)
        return type.__new__(cls, name, bases, attrs)

    def __init__(cls, name, bases, attrs):

        # only executes when processing the mount point itself.
        if not hasattr(cls, 'plugins'):
            cls.plugins = {}
        # called for each plugin, which already has 'plugins' list
        else:
            if not hasattr(cls, 'plugin_name'):
                raise RuntimeError("Plugin class must carry a plugin_name.")
            
            # register, if this plugin isn't yet
            if cls.plugin_name not in cls.plugins:
                # add a commandline argument parser that will parse
                # the parameters needed to run the algorithm
                cls.parser = PluginArgumentParser(cls.plugin_name, usage=None,
                                            formatter_class=ArgumentDefaultsHelpFormatter)

                # track names of classes
                cls.plugins[cls.plugin_name] = cls
                
                # store as part of the algorithms namespace
                setattr(algorithms, cls.plugin_name, cls)
                
                # try to call register class method
                if hasattr(cls, 'register'): cls.register()
                
                # try to set the defaults of the argument parser from 
                # the __init__ signature
                cls._set_parser_defaults()
                
                # set the class documentation automatically
                doc = cls.__doc__
                if doc is not None:
                    cls.__doc__ += "\n\n"+cls.parser.format_help()
                else:
                    cls.__doc__ = cls.parser.format_help()

    def create(kls, plugin_name, ns, comm=None): 
        """ 
        Instantiate an `algorithm` plugin from 
        this extension point, based on the Namespace
        returned by a command-line parser

        Parameters
        ----------
        plugin_name : str
            the name of the Algorithm plugin to load
        ns: Namespace
            the `argparse.Namespace` instance holding the 
            arguments/keywords necessary to initialize
        comm : MPI Communicator
            the mpi4py communicator
        """
        klass = kls.plugins[plugin_name]
        ns_dict = vars(ns)
        if comm is None:
            comm = MPI.COMM_WORLD

        ns_dict['comm'] = comm
        
        args, kwargs = klass._namespace_to_args(ns_dict)
        return klass(*args, **kwargs)
       
                    
def AlgorithmExtensionPoint(cls):
    """ Declares a class as an extension point """
    return add_metaclass(AlgorithmPluginMount)(cls)
    
@AlgorithmExtensionPoint
>>>>>>> 5def2cde
class Algorithm:
    """
    Mount point for plugins which provide an interface for running
    one of the high-level algorithms, i.e, power spectrum calculation
    or FOF halo finder
    
    Plugins implementing this reference should provide the following 
    attributes:

    plugin_name : str
        class attribute giving the name of the subparser which 
        defines the necessary command line arguments for the plugin
    
    register : classmethod
        A class method taking no arguments that adds a subparser
        and the necessary command line arguments for the plugin
    
    __call__ : method
        function that will apply the transfer function to the complex array
    """
    def run(self):
        raise NotImplementedError
    
    def save(self, *args, **kwargs):
        raise NotImplementedError
        

__all__ = ['DataSource', 'Painter', 'Transfer', 'MeasurementStorage', 'Algorithm']

def plugin_isinstance(string, extensionpt):
    """
    Return `True` if the string representation of an extension point
    is an instance of the extension point class `extensionpt`
    """
    if not hasattr(extensionpt, 'plugins'):
        raise TypeError("please specify a valid extension point as the second argument")
        
    if not isinstance(string, str):
        return False
    return string.split(":")[0] in extensionpt.plugins.keys()
    <|MERGE_RESOLUTION|>--- conflicted
+++ resolved
@@ -445,170 +445,8 @@
 #------------------------------------------------------------------------------
 # plugin classes implementing `Algorithm`        
 #------------------------------------------------------------------------------
-<<<<<<< HEAD
+
 @ExtensionPoint(algorithms)
-=======
-import inspect
-from nbodykit.plugins import ArgumentParser as PluginArgumentParser
-
-class AlgorithmPluginInterface(object):
-    """ 
-    The basic interface for the `Algorithm` plugin 
-    """ 
-    @classmethod
-    def _set_parser_defaults(cls):
-        """
-        Set the default values of the parser using any default
-        values for keywords in the class `__init__` signature
-        """
-        # inspect the __init__ function
-        args, varargs, varkw, defaults = inspect.getargspec(cls.__init__)
-        
-        if defaults:
-            default_names = args[-len(defaults):]
-            for action in cls.parser._actions:
-                if action.dest in default_names:
-                    i = default_names.index(action.dest)
-                    action.default = defaults[i]
-    
-    @classmethod
-    def _namespace_to_args(cls, ns_dict):
-        """
-        Convert the input namespace to the necessary args and kwargs
-        needed to initialize the class
-        """
-        # inspect the __init__ function
-        args, varargs, varkw, defaults = inspect.getargspec(cls.__init__)
-        
-        # only named arguments/keywords at the moment
-        if varargs is not None or varkw is not None:
-            name = cls.__name__
-            raise ValueError("class `%s` requires named arguments and keywords only" %name)
-        
-        # determine the required arguments
-        args = args[1:] # remove 'self'
-        if defaults:
-            required = args[:-len(defaults)]
-        else:
-            required = args
-        
-        # check for the comm!
-        if required[0] != 'comm':
-            raise ValueError("first positional argument for any algorithm must be `comm` to hold MPI communicator")
-            
-        # crash if we are missing any
-        if not all(p in ns_dict for p in required):
-            name = cls.__name__
-            missing = set(required).difference(ns_dict)
-            missing = "(%s)" % ", ".join("'%s'" %k for k in missing)
-            raise ValueError("missing parameters needed to initialize class `%s`: %s" %(name, missing))
-            
-        # get the args, kwargs to pass to __init__
-        fargs = tuple(ns_dict[p] for p in required)
-        fkwargs = {}
-        if defaults:
-            for i, p in enumerate(defaults):
-                name = args[-len(defaults)+i]
-                fkwargs[name] = ns_dict.get(name, defaults[i])
-            
-        return fargs, fkwargs
-    
-    @classmethod
-    def register(cls):
-        raise NotImplementedError
-        
-    @classmethod 
-    def print_help(cls):
-        return cls.parser.print_help()
-    
-algorithms = Namespace()
-
-class AlgorithmPluginMount(type):
-    """ Metaclass for an extension point that provides
-        the methods to manage
-        plugins attached to the extension point.
-    """
-    def __new__(cls, name, bases, attrs):
-        # for python 2, ensure extension points are objects
-        # this is important for python 3 compatibility.
-        if len(bases) == 0:
-            bases = (object,)
-        # Only add PluginInterface to the ExtensionPoint,
-        # such that Plugins will inherit from this.
-        if len(bases) == 1 and bases[0] is object:
-            bases = (AlgorithmPluginInterface,)
-        return type.__new__(cls, name, bases, attrs)
-
-    def __init__(cls, name, bases, attrs):
-
-        # only executes when processing the mount point itself.
-        if not hasattr(cls, 'plugins'):
-            cls.plugins = {}
-        # called for each plugin, which already has 'plugins' list
-        else:
-            if not hasattr(cls, 'plugin_name'):
-                raise RuntimeError("Plugin class must carry a plugin_name.")
-            
-            # register, if this plugin isn't yet
-            if cls.plugin_name not in cls.plugins:
-                # add a commandline argument parser that will parse
-                # the parameters needed to run the algorithm
-                cls.parser = PluginArgumentParser(cls.plugin_name, usage=None,
-                                            formatter_class=ArgumentDefaultsHelpFormatter)
-
-                # track names of classes
-                cls.plugins[cls.plugin_name] = cls
-                
-                # store as part of the algorithms namespace
-                setattr(algorithms, cls.plugin_name, cls)
-                
-                # try to call register class method
-                if hasattr(cls, 'register'): cls.register()
-                
-                # try to set the defaults of the argument parser from 
-                # the __init__ signature
-                cls._set_parser_defaults()
-                
-                # set the class documentation automatically
-                doc = cls.__doc__
-                if doc is not None:
-                    cls.__doc__ += "\n\n"+cls.parser.format_help()
-                else:
-                    cls.__doc__ = cls.parser.format_help()
-
-    def create(kls, plugin_name, ns, comm=None): 
-        """ 
-        Instantiate an `algorithm` plugin from 
-        this extension point, based on the Namespace
-        returned by a command-line parser
-
-        Parameters
-        ----------
-        plugin_name : str
-            the name of the Algorithm plugin to load
-        ns: Namespace
-            the `argparse.Namespace` instance holding the 
-            arguments/keywords necessary to initialize
-        comm : MPI Communicator
-            the mpi4py communicator
-        """
-        klass = kls.plugins[plugin_name]
-        ns_dict = vars(ns)
-        if comm is None:
-            comm = MPI.COMM_WORLD
-
-        ns_dict['comm'] = comm
-        
-        args, kwargs = klass._namespace_to_args(ns_dict)
-        return klass(*args, **kwargs)
-       
-                    
-def AlgorithmExtensionPoint(cls):
-    """ Declares a class as an extension point """
-    return add_metaclass(AlgorithmPluginMount)(cls)
-    
-@AlgorithmExtensionPoint
->>>>>>> 5def2cde
 class Algorithm:
     """
     Mount point for plugins which provide an interface for running
